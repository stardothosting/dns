<?php

namespace React\Dns\Resolver;

use React\Dns\Query\ExecutorInterface;
use React\Dns\Query\Query;
use React\Dns\RecordNotFoundException;
use React\Dns\Model\Message;

class Resolver
{
    private $nameserver;
    private $executor;

    public function __construct($nameserver, ExecutorInterface $executor)
    {
        $this->nameserver = $nameserver;
        $this->executor = $executor;
    }

    public function resolve($domain)
    {
        $query = new Query($domain, Message::TYPE_A, Message::CLASS_IN, time());

        return $this->executor
            ->query($this->nameserver, $query)
<<<<<<< HEAD
            ->then(function (Message $response) {
                return $this->extractAddress($response, Message::TYPE_A);
=======
            ->then(function (Message $response) use ($that, $query) {
                return $that->extractAddress($query, $response);
>>>>>>> c38bbdf3
            });
    }

    public function extractAddress(Query $query, Message $response)
    {
        $answers = $response->answers;

        $addresses = $this->resolveAliases($answers, $query->name);

        if (0 === count($addresses)) {
            $message = 'DNS Request did not return valid answer.';
            throw new RecordNotFoundException($message);
        }

        $address = $addresses[array_rand($addresses)];
        return $address;
    }

    public function resolveAliases(array $answers, $name)
    {
        $named = $this->filterByName($answers, $name);
        $aRecords = $this->filterByType($named, Message::TYPE_A);
        $cnameRecords = $this->filterByType($named, Message::TYPE_CNAME);

        if ($aRecords) {
            return $this->mapRecordData($aRecords);
        }

        if ($cnameRecords) {
            $aRecords = array();

            $cnames = $this->mapRecordData($cnameRecords);
            foreach ($cnames as $cname) {
                $targets = $this->filterByName($answers, $cname);
                $aRecords = array_merge(
                    $aRecords,
                    $this->resolveAliases($answers, $cname)
                );
            }

            return $aRecords;
        }

        return array();
    }

    private function filterByName(array $answers, $name)
    {
        return $this->filterByField($answers, 'name', $name);
    }

    private function filterByType(array $answers, $type)
    {
        return $this->filterByField($answers, 'type', $type);
    }

    private function filterByField(array $answers, $field, $value)
    {
        return array_filter($answers, function ($answer) use ($field, $value) {
            return $value === $answer->$field;
        });
    }

    private function mapRecordData(array $records)
    {
        return array_map(function ($record) {
            return $record->data;
        }, $records);
    }
}<|MERGE_RESOLUTION|>--- conflicted
+++ resolved
@@ -24,13 +24,8 @@
 
         return $this->executor
             ->query($this->nameserver, $query)
-<<<<<<< HEAD
-            ->then(function (Message $response) {
-                return $this->extractAddress($response, Message::TYPE_A);
-=======
-            ->then(function (Message $response) use ($that, $query) {
-                return $that->extractAddress($query, $response);
->>>>>>> c38bbdf3
+            ->then(function (Message $response) use ($query) {
+                return $this->extractAddress($query, $response);
             });
     }
 
